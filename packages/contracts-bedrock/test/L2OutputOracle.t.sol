// SPDX-License-Identifier: MIT
pragma solidity 0.8.15;

// Testing utilities
import { stdError } from "forge-std/Test.sol";
import { L2OutputOracle_Initializer, NextImpl } from "./CommonTest.t.sol";

// Libraries
import { Types } from "src/libraries/Types.sol";
import { Constants } from "src/libraries/Constants.sol";

// Target contract dependencies
<<<<<<< HEAD
import { Proxy } from "../src/universal/Proxy.sol";
import { SystemConfig } from "../src/L1/SystemConfig.sol";
=======
import { Proxy } from "src/universal/Proxy.sol";
>>>>>>> b0c8bbf6

// Target contract
import { L2OutputOracle } from "src/L1/L2OutputOracle.sol";

contract L2OutputOracle_constructor_Test is L2OutputOracle_Initializer {
    /// @dev Tests that constructor sets the initial values correctly.
    function test_constructor_succeeds() external {
        assertEq(oracle.PROPOSER(), proposer);
        assertEq(oracle.proposer(), proposer);
        assertEq(oracle.CHALLENGER(), oracleChallenger);
        assertEq(oracle.challenger(), oracleChallenger);
        assertEq(oracle.SUBMISSION_INTERVAL(), submissionInterval);
        assertEq(oracle.submissionInterval(), submissionInterval);
        assertEq(oracle.latestBlockNumber(), startingBlockNumber);
        assertEq(oracle.startingBlockNumber(), startingBlockNumber);
        assertEq(oracle.startingTimestamp(), startingTimestamp);
        assertEq(oracle.L2_BLOCK_TIME(), l2BlockTime);
        assertEq(oracle.l2BlockTime(), l2BlockTime);
        assertEq(oracle.finalizationPeriodSeconds(), finalizationPeriodSeconds);
        assertEq(oracle.FINALIZATION_PERIOD_SECONDS(), finalizationPeriodSeconds);
    }

    /// @dev Tests that the constructor reverts if the l2BlockTime is invalid.
    function test_constructor_l2BlockTimeZero_reverts() external {
        vm.expectRevert("L2OutputOracle: L2 block time must be greater than 0");
        new L2OutputOracle({
            _submissionInterval: submissionInterval,
            _l2BlockTime: 0,
            _finalizationPeriodSeconds: 7 days
        });
    }

    /// @dev Tests that the constructor reverts if the submissionInterval is zero.
    function test_constructor_submissionInterval_reverts() external {
        vm.expectRevert("L2OutputOracle: submission interval must be greater than 0");
        new L2OutputOracle({
            _submissionInterval: 0,
            _l2BlockTime: l2BlockTime,
            _finalizationPeriodSeconds: 7 days
        });
    }

    /// @dev Tests that initialize reverts if the starting timestamp is invalid.
    function test_initialize_badTimestamp_reverts() external {
        // Reset the initialized field in the 0th storage slot
        // so that initialize can be called again.
        vm.store(address(oracle), bytes32(uint256(0)), bytes32(uint256(0)));
        vm.expectRevert("L2OutputOracle: starting L2 timestamp must be less than current time");
        oracle.initialize({
            _startingBlockNumber: 0,
            _startingTimestamp: block.timestamp + 1,
            _systemConfig: SystemConfig(address(0))
        });
    }
}

contract L2OutputOracle_getter_Test is L2OutputOracle_Initializer {
    bytes32 proposedOutput1 = keccak256(abi.encode(1));

    /// @dev Tests that `latestBlockNumber` returns the correct value.
    function test_latestBlockNumber_succeeds() external {
        uint256 proposedNumber = oracle.nextBlockNumber();

        // Roll to after the block number we'll propose
        warpToProposeTime(proposedNumber);
        vm.prank(proposer);
        oracle.proposeL2Output(proposedOutput1, proposedNumber, 0, 0);
        assertEq(oracle.latestBlockNumber(), proposedNumber);
    }

    /// @dev Tests that `getL2Output` returns the correct value.
    function test_getL2Output_succeeds() external {
        uint256 nextBlockNumber = oracle.nextBlockNumber();
        uint256 nextOutputIndex = oracle.nextOutputIndex();
        warpToProposeTime(nextBlockNumber);
        vm.prank(proposer);
        oracle.proposeL2Output(proposedOutput1, nextBlockNumber, 0, 0);

        Types.OutputProposal memory proposal = oracle.getL2Output(nextOutputIndex);
        assertEq(proposal.outputRoot, proposedOutput1);
        assertEq(proposal.timestamp, block.timestamp);

        // The block number is larger than the latest proposed output:
        vm.expectRevert(stdError.indexOOBError);
        oracle.getL2Output(nextOutputIndex + 1);
    }

    /// @dev Tests that `getL2OutputIndexAfter` returns the correct value
    ///      when the input is the exact block number of the proposal.
    function test_getL2OutputIndexAfter_sameBlock_succeeds() external {
        bytes32 output1 = keccak256(abi.encode(1));
        uint256 nextBlockNumber1 = oracle.nextBlockNumber();
        warpToProposeTime(nextBlockNumber1);
        vm.prank(proposer);
        oracle.proposeL2Output(output1, nextBlockNumber1, 0, 0);

        // Querying with exact same block as proposed returns the proposal.
        uint256 index1 = oracle.getL2OutputIndexAfter(nextBlockNumber1);
        assertEq(index1, 0);
    }

    /// @dev Tests that `getL2OutputIndexAfter` returns the correct value
    ///      when the input is the previous block number of the proposal.
    function test_getL2OutputIndexAfter_previousBlock_succeeds() external {
        bytes32 output1 = keccak256(abi.encode(1));
        uint256 nextBlockNumber1 = oracle.nextBlockNumber();
        warpToProposeTime(nextBlockNumber1);
        vm.prank(proposer);
        oracle.proposeL2Output(output1, nextBlockNumber1, 0, 0);

        // Querying with previous block returns the proposal too.
        uint256 index1 = oracle.getL2OutputIndexAfter(nextBlockNumber1 - 1);
        assertEq(index1, 0);
    }

    /// @dev Tests that `getL2OutputIndexAfter` returns the correct value.
    function test_getL2OutputIndexAfter_multipleOutputsExist_succeeds() external {
        bytes32 output1 = keccak256(abi.encode(1));
        uint256 nextBlockNumber1 = oracle.nextBlockNumber();
        warpToProposeTime(nextBlockNumber1);
        vm.prank(proposer);
        oracle.proposeL2Output(output1, nextBlockNumber1, 0, 0);

        bytes32 output2 = keccak256(abi.encode(2));
        uint256 nextBlockNumber2 = oracle.nextBlockNumber();
        warpToProposeTime(nextBlockNumber2);
        vm.prank(proposer);
        oracle.proposeL2Output(output2, nextBlockNumber2, 0, 0);

        bytes32 output3 = keccak256(abi.encode(3));
        uint256 nextBlockNumber3 = oracle.nextBlockNumber();
        warpToProposeTime(nextBlockNumber3);
        vm.prank(proposer);
        oracle.proposeL2Output(output3, nextBlockNumber3, 0, 0);

        bytes32 output4 = keccak256(abi.encode(4));
        uint256 nextBlockNumber4 = oracle.nextBlockNumber();
        warpToProposeTime(nextBlockNumber4);
        vm.prank(proposer);
        oracle.proposeL2Output(output4, nextBlockNumber4, 0, 0);

        // Querying with a block number between the first and second proposal
        uint256 index1 = oracle.getL2OutputIndexAfter(nextBlockNumber1 + 1);
        assertEq(index1, 1);

        // Querying with a block number between the second and third proposal
        uint256 index2 = oracle.getL2OutputIndexAfter(nextBlockNumber2 + 1);
        assertEq(index2, 2);

        // Querying with a block number between the third and fourth proposal
        uint256 index3 = oracle.getL2OutputIndexAfter(nextBlockNumber3 + 1);
        assertEq(index3, 3);
    }

    /// @dev Tests that `getL2OutputIndexAfter` reverts when no output exists.
    function test_getL2OutputIndexAfter_noOutputsExis_reverts() external {
        vm.expectRevert("L2OutputOracle: cannot get output as no outputs have been proposed yet");
        oracle.getL2OutputIndexAfter(0);
    }

    /// @dev Tests that `nextBlockNumber` returns the correct value.
    function test_nextBlockNumber_succeeds() external {
        assertEq(
            oracle.nextBlockNumber(),
            // The return value should match this arithmetic
            oracle.latestBlockNumber() + oracle.SUBMISSION_INTERVAL()
        );
    }

    /// @dev Tests that `computeL2Timestamp` returns the correct value.
    function test_computeL2Timestamp_succeeds() external {
        // reverts if timestamp is too low
        vm.expectRevert(stdError.arithmeticError);
        oracle.computeL2Timestamp(startingBlockNumber - 1);

        // check timestamp for the very first block
        assertEq(oracle.computeL2Timestamp(startingBlockNumber), startingTimestamp);

        // check timestamp for the first block after the starting block
        assertEq(oracle.computeL2Timestamp(startingBlockNumber + 1), startingTimestamp + l2BlockTime);

        // check timestamp for some other block number
        assertEq(oracle.computeL2Timestamp(startingBlockNumber + 96024), startingTimestamp + l2BlockTime * 96024);
    }
}

contract L2OutputOracle_proposalManagement_Test is L2OutputOracle_Initializer {
    /// @dev Tests that `isProposalManager` is identically enforced both on deletion and proposer updating
    function testFuzz_isProposalManagerCanSetProposerAndDelete_works(address caller) external {
        proposeAnotherOutput();

        uint256 latestOutputIndex = oracle.latestOutputIndex();
        address newProposer = makeAddr("New Proposer");

        if (sysConf.isProposalManager(caller)) {
            vm.startPrank(caller);
            sysConf.setProposer(newProposer);
            oracle.deleteL2Outputs(latestOutputIndex);
        } else {
            vm.startPrank(caller);

            vm.expectRevert("SystemConfig: caller is not authorized to update the proposer");
            sysConf.setProposer(newProposer);

            vm.expectRevert("L2OutputOracle: caller is not allowed to delete outputs");
            oracle.deleteL2Outputs(latestOutputIndex);
        }
    }
}

contract L2OutputOracle_proposeL2Output_Test is L2OutputOracle_Initializer {
    /// @dev Test that `proposeL2Output` succeeds for a valid input
    ///      and when a block hash and number are not specified.
    function test_proposeL2Output_proposeAnotherOutput_succeeds() public {
        proposeAnotherOutput();
    }

    /// @dev Tests that `proposeL2Output` succeeds when given valid input and
    ///      when a block hash and number are specified for reorg protection.
    function test_proposeWithBlockhashAndHeight_succeeds() external {
        // Get the number and hash of a previous block in the chain
        uint256 prevL1BlockNumber = block.number - 1;
        bytes32 prevL1BlockHash = blockhash(prevL1BlockNumber);

        uint256 nextBlockNumber = oracle.nextBlockNumber();
        warpToProposeTime(nextBlockNumber);
        vm.prank(proposer);
        oracle.proposeL2Output(nonZeroHash, nextBlockNumber, prevL1BlockHash, prevL1BlockNumber);
    }

    /// @dev Tests that `proposeL2Output` reverts when called by a party
    ///      that is not the proposer.
    function test_proposeL2Output_notProposer_reverts() external {
        uint256 nextBlockNumber = oracle.nextBlockNumber();
        warpToProposeTime(nextBlockNumber);

        vm.prank(address(128));
        vm.expectRevert("L2OutputOracle: only the proposer address can propose new outputs");
        oracle.proposeL2Output(nonZeroHash, nextBlockNumber, 0, 0);
    }

    /// @dev Tests that `proposeL2Output` reverts when given a zero blockhash.
    function test_proposeL2Output_emptyOutput_reverts() external {
        bytes32 outputToPropose = bytes32(0);
        uint256 nextBlockNumber = oracle.nextBlockNumber();
        warpToProposeTime(nextBlockNumber);
        vm.prank(proposer);
        vm.expectRevert("L2OutputOracle: L2 output proposal cannot be the zero hash");
        oracle.proposeL2Output(outputToPropose, nextBlockNumber, 0, 0);
    }

    /// @dev Tests that `proposeL2Output` reverts when given a block number
    ///      that does not match the next expected block number.
    function test_proposeL2Output_unexpectedBlockNumber_reverts() external {
        uint256 nextBlockNumber = oracle.nextBlockNumber();
        warpToProposeTime(nextBlockNumber);
        vm.prank(proposer);
        vm.expectRevert("L2OutputOracle: block number must be equal to next expected block number");
        oracle.proposeL2Output(nonZeroHash, nextBlockNumber - 1, 0, 0);
    }

    /// @dev Tests that `proposeL2Output` reverts when given a block number
    ///      that has a timestamp in the future.
    function test_proposeL2Output_futureTimetamp_reverts() external {
        uint256 nextBlockNumber = oracle.nextBlockNumber();
        uint256 nextTimestamp = oracle.computeL2Timestamp(nextBlockNumber);
        vm.warp(nextTimestamp);
        vm.prank(proposer);
        vm.expectRevert("L2OutputOracle: cannot propose L2 output in the future");
        oracle.proposeL2Output(nonZeroHash, nextBlockNumber, 0, 0);
    }

    /// @dev Tests that `proposeL2Output` reverts when given a block number
    ///      whose hash does not match the given block hash.
    function test_proposeL2Output_wrongFork_reverts() external {
        uint256 nextBlockNumber = oracle.nextBlockNumber();
        warpToProposeTime(nextBlockNumber);
        vm.prank(proposer);
        vm.expectRevert("L2OutputOracle: block hash does not match the hash at the expected height");
        oracle.proposeL2Output(nonZeroHash, nextBlockNumber, bytes32(uint256(0x01)), block.number - 1);
    }

    /// @dev Tests that `proposeL2Output` reverts when given a block number
    ///      whose block hash does not match the given block hash.
    function test_proposeL2Output_unmatchedBlockhash_reverts() external {
        // Move ahead to block 100 so that we can reference historical blocks
        vm.roll(100);

        // Get the number and hash of a previous block in the chain
        uint256 l1BlockNumber = block.number - 1;
        bytes32 l1BlockHash = blockhash(l1BlockNumber);

        uint256 nextBlockNumber = oracle.nextBlockNumber();
        warpToProposeTime(nextBlockNumber);
        vm.prank(proposer);

        // This will fail when foundry no longer returns zerod block hashes
        vm.expectRevert("L2OutputOracle: block hash does not match the hash at the expected height");
        oracle.proposeL2Output(nonZeroHash, nextBlockNumber, l1BlockHash, l1BlockNumber - 1);
    }
}

contract L2OutputOracle_deleteOutputs_Test is L2OutputOracle_Initializer {
    /// @dev Tests that `deleteL2Outputs` succeeds for a single output.
    function test_deleteOutputs_singleOutput_succeeds() external {
        proposeAnotherOutput();
        proposeAnotherOutput();

        uint256 latestBlockNumber = oracle.latestBlockNumber();
        uint256 latestOutputIndex = oracle.latestOutputIndex();
        Types.OutputProposal memory newLatestOutput = oracle.getL2Output(latestOutputIndex - 1);

        vm.prank(oracleChallenger);
        vm.expectEmit(true, true, false, false);
        emit OutputsDeleted(latestOutputIndex + 1, latestOutputIndex);
        oracle.deleteL2Outputs(latestOutputIndex);

        // validate latestBlockNumber has been reduced
        uint256 latestBlockNumberAfter = oracle.latestBlockNumber();
        uint256 latestOutputIndexAfter = oracle.latestOutputIndex();
        assertEq(latestBlockNumber - submissionInterval, latestBlockNumberAfter);

        // validate that the new latest output is as expected.
        Types.OutputProposal memory proposal = oracle.getL2Output(latestOutputIndexAfter);
        assertEq(newLatestOutput.outputRoot, proposal.outputRoot);
        assertEq(newLatestOutput.timestamp, proposal.timestamp);
    }

    /// @dev Tests that `deleteL2Outputs` succeeds for multiple outputs.
    function test_deleteOutputs_multipleOutputs_succeeds() external {
        proposeAnotherOutput();
        proposeAnotherOutput();
        proposeAnotherOutput();
        proposeAnotherOutput();

        uint256 latestBlockNumber = oracle.latestBlockNumber();
        uint256 latestOutputIndex = oracle.latestOutputIndex();
        Types.OutputProposal memory newLatestOutput = oracle.getL2Output(latestOutputIndex - 3);

        vm.prank(oracleChallenger);
        vm.expectEmit(true, true, false, false);
        emit OutputsDeleted(latestOutputIndex + 1, latestOutputIndex - 2);
        oracle.deleteL2Outputs(latestOutputIndex - 2);

        // validate latestBlockNumber has been reduced
        uint256 latestBlockNumberAfter = oracle.latestBlockNumber();
        uint256 latestOutputIndexAfter = oracle.latestOutputIndex();
        assertEq(latestBlockNumber - submissionInterval * 3, latestBlockNumberAfter);

        // validate that the new latest output is as expected.
        Types.OutputProposal memory proposal = oracle.getL2Output(latestOutputIndexAfter);
        assertEq(newLatestOutput.outputRoot, proposal.outputRoot);
        assertEq(newLatestOutput.timestamp, proposal.timestamp);
    }

    /// @dev Tests that `deleteL2Outputs` reverts when not called by the challenger.
    function test_deleteL2Outputs_ifNotChallenger_reverts() external {
        uint256 latestBlockNumber = oracle.latestBlockNumber();

        vm.expectRevert("L2OutputOracle: caller is not allowed to delete outputs");
        oracle.deleteL2Outputs(latestBlockNumber);
    }

    /// @dev Tests that `deleteL2Outputs` reverts for a non-existant output index.
    function test_deleteL2Outputs_nonExistent_reverts() external {
        proposeAnotherOutput();

        uint256 latestBlockNumber = oracle.latestBlockNumber();

        vm.prank(oracleChallenger);
        vm.expectRevert("L2OutputOracle: cannot delete outputs after the latest output index");
        oracle.deleteL2Outputs(latestBlockNumber + 1);
    }

    /// @dev Tests that `deleteL2Outputs` reverts when trying to delete outputs
    ///      after the latest output index.
    function test_deleteL2Outputs_afterLatest_reverts() external {
        proposeAnotherOutput();
        proposeAnotherOutput();
        proposeAnotherOutput();

        // Delete the latest two outputs
        uint256 latestOutputIndex = oracle.latestOutputIndex();
        vm.prank(oracleChallenger);
        oracle.deleteL2Outputs(latestOutputIndex - 2);

        // Now try to delete the same output again
        vm.prank(oracleChallenger);
        vm.expectRevert("L2OutputOracle: cannot delete outputs after the latest output index");
        oracle.deleteL2Outputs(latestOutputIndex - 2);
    }

    /// @dev Tests that `deleteL2Outputs` reverts for finalized outputs.
    function test_deleteL2Outputs_finalized_reverts() external {
        proposeAnotherOutput();

        // Warp past the finalization period + 1 second
        vm.warp(block.timestamp + oracle.FINALIZATION_PERIOD_SECONDS() + 1);

        uint256 latestOutputIndex = oracle.latestOutputIndex();

        // Try to delete a finalized output
        vm.prank(oracleChallenger);
        vm.expectRevert("L2OutputOracle: cannot delete outputs that have already been finalized");
        oracle.deleteL2Outputs(latestOutputIndex);
    }

    /// @dev Tests that `deleteL2Outputs` reverts for finalized outputs.
    function test_deleteL2Outputs_unAuthed_reverts() external {
        proposeAnotherOutput();
        uint256 latestOutputIndex = oracle.latestOutputIndex();

        assertFalse(sysConf.isProposalManager(address(this)));
        // Try to delete an output
        vm.expectRevert("L2OutputOracle: caller is not allowed to delete outputs");
        oracle.deleteL2Outputs(latestOutputIndex);
    }
}

contract L2OutputOracleUpgradeable_Test is L2OutputOracle_Initializer {
    Proxy internal proxy;

    function setUp() public override {
        super.setUp();
        proxy = Proxy(payable(address(oracle)));
    }

    /// @dev Tests that the proxy is initialized with the correct values.
    function test_initValuesOnProxy_succeeds() external {
        assertEq(oracle.SUBMISSION_INTERVAL(), submissionInterval);
        assertEq(oracle.submissionInterval(), submissionInterval);
        assertEq(oracle.L2_BLOCK_TIME(), l2BlockTime);
        assertEq(oracle.l2BlockTime(), l2BlockTime);
        assertEq(oracle.startingBlockNumber(), startingBlockNumber);
        assertEq(oracle.startingTimestamp(), startingTimestamp);
        assertEq(oracle.finalizationPeriodSeconds(), finalizationPeriodSeconds);
        assertEq(oracle.PROPOSER(), proposer);
        assertEq(oracle.proposer(), proposer);
        assertEq(oracle.CHALLENGER(), oracleChallenger);
        assertEq(oracle.challenger(), oracleChallenger);
        assertEq(address(oracle.systemConfig()), address(sysConf));
    }

    /// @dev Tests that the impl is created with the correct values.
    function test_initValuesOnImpl_succeeds() external {
        assertEq(oracle.SUBMISSION_INTERVAL(), submissionInterval);
        assertEq(oracle.submissionInterval(), submissionInterval);
        assertEq(oracle.L2_BLOCK_TIME(), l2BlockTime);
        assertEq(oracle.l2BlockTime(), l2BlockTime);

        // The values that are set in the initialize function should be all
        // zero values in the implementation contract.
        assertEq(oracleImpl.startingBlockNumber(), 0);
        assertEq(oracleImpl.startingTimestamp(), 0);
        assertEq(address(oracleImpl.systemConfig()), address(0));
    }

    /// @dev Tests that the proxy cannot be initialized twice.
    function test_initializeProxy_alreadyInitialized_reverts() external {
        vm.expectRevert("Initializable: contract is already initialized");
        L2OutputOracle(payable(proxy)).initialize({
            _startingBlockNumber: startingBlockNumber,
            _startingTimestamp: startingTimestamp,
            _systemConfig: SystemConfig(address(2))
        });
    }

    /// @dev Tests that the implementation contract cannot be initialized twice.
    function test_initializeImpl_alreadyInitialized_reverts() external {
        vm.expectRevert("Initializable: contract is already initialized");
        L2OutputOracle(oracleImpl).initialize({
            _startingBlockNumber: startingBlockNumber,
            _startingTimestamp: startingTimestamp,
            _systemConfig: SystemConfig(address(2))
        });
    }

    /// @dev Tests that the proxy can be successfully upgraded.
    function test_upgrading_succeeds() external {
        // Check an unused slot before upgrading.
        bytes32 slot21Before = vm.load(address(oracle), bytes32(uint256(21)));
        assertEq(bytes32(0), slot21Before);

        NextImpl nextImpl = new NextImpl();
        vm.startPrank(multisig);
        proxy.upgradeToAndCall(
            address(nextImpl), abi.encodeWithSelector(NextImpl.initialize.selector, Constants.INITIALIZER + 1)
        );
        assertEq(proxy.implementation(), address(nextImpl));

        // Verify that the NextImpl contract initialized its values according as expected
        bytes32 slot21After = vm.load(address(oracle), bytes32(uint256(21)));
        bytes32 slot21Expected = NextImpl(address(oracle)).slot21Init();
        assertEq(slot21Expected, slot21After);
    }
}<|MERGE_RESOLUTION|>--- conflicted
+++ resolved
@@ -10,12 +10,8 @@
 import { Constants } from "src/libraries/Constants.sol";
 
 // Target contract dependencies
-<<<<<<< HEAD
-import { Proxy } from "../src/universal/Proxy.sol";
-import { SystemConfig } from "../src/L1/SystemConfig.sol";
-=======
+import { SystemConfig } from "src/L1/SystemConfig.sol";
 import { Proxy } from "src/universal/Proxy.sol";
->>>>>>> b0c8bbf6
 
 // Target contract
 import { L2OutputOracle } from "src/L1/L2OutputOracle.sol";
